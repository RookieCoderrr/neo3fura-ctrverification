FROM golang:1.15.6

ENV GO111MODULE="on"

ENV GOPROXY="https://goproxy.cn"

<<<<<<< HEAD
#ENV RUNTIME="mainnet"
=======
ENV RUNTIME="mainnet"
>>>>>>> fac988ba

RUN mkdir application

COPY . ./application

WORKDIR "application"

RUN  wget https://packages.microsoft.com/config/ubuntu/21.04/packages-microsoft-prod.deb -O packages-microsoft-prod.deb
<<<<<<< HEAD

RUN  dpkg -i packages-microsoft-prod.deb

RUN  rm packages-microsoft-prod.deb

RUN   apt-get update

RUN   apt-get install -y apt-transport-https

RUN   apt-get update

RUN  apt-get install -y dotnet-sdk-6.0

RUN  apt-get install -y aspnetcore-runtime-6.0

RUN  apt-get install -y  python3

RUN apt-get install -y python3-venv

#RUN apt-get install -y python-pip

RUN python3 -m venv venv
#RUN echo "dash dash/sh boolean false" | debconf-set-selections
#RUN DEBIAN_FRONTEND=noninteractive dpkg-reconfigure dash
#
#RUN source venv/bin/activate

#RUN pip install neo3-boa

#RUN git clone https://github.com/CityOfZion/neo3-boa.git
#
#RUN pip install wheel
#
#RUN pip install -e .

#RUN  chmod 777 a/nccs
#
#RUN  chmod 777 c/nccs
#
#RUN  chmod 777 b/nccs

=======

RUN  dpkg -i packages-microsoft-prod.deb

RUN  rm packages-microsoft-prod.deb

RUN   apt-get update

RUN   apt-get install -y apt-transport-https

RUN   apt-get update

RUN  apt-get install -y dotnet-sdk-6.0

RUN  apt-get install -y aspnetcore-runtime-6.0

RUN  apt-get install -y  python3

RUN apt-get install -y python3-venv

RUN python3 -m venv venv

RUN pip install neo3-boa

RUN  tar -xvf compiler.tar.gz

RUN  chmod 777 a/nccs

RUN  chmod 777 c/nccs

RUN  chmod 777 b/nccs

>>>>>>> fac988ba
RUN  chmod 777 d/nccs

RUN  go build -o main main.go

EXPOSE 1927

CMD ["./main"]<|MERGE_RESOLUTION|>--- conflicted
+++ resolved
@@ -4,11 +4,8 @@
 
 ENV GOPROXY="https://goproxy.cn"
 
-<<<<<<< HEAD
 #ENV RUNTIME="mainnet"
-=======
-ENV RUNTIME="mainnet"
->>>>>>> fac988ba
+
 
 RUN mkdir application
 
@@ -17,7 +14,6 @@
 WORKDIR "application"
 
 RUN  wget https://packages.microsoft.com/config/ubuntu/21.04/packages-microsoft-prod.deb -O packages-microsoft-prod.deb
-<<<<<<< HEAD
 
 RUN  dpkg -i packages-microsoft-prod.deb
 
@@ -59,39 +55,7 @@
 #
 #RUN  chmod 777 b/nccs
 
-=======
 
-RUN  dpkg -i packages-microsoft-prod.deb
-
-RUN  rm packages-microsoft-prod.deb
-
-RUN   apt-get update
-
-RUN   apt-get install -y apt-transport-https
-
-RUN   apt-get update
-
-RUN  apt-get install -y dotnet-sdk-6.0
-
-RUN  apt-get install -y aspnetcore-runtime-6.0
-
-RUN  apt-get install -y  python3
-
-RUN apt-get install -y python3-venv
-
-RUN python3 -m venv venv
-
-RUN pip install neo3-boa
-
-RUN  tar -xvf compiler.tar.gz
-
-RUN  chmod 777 a/nccs
-
-RUN  chmod 777 c/nccs
-
-RUN  chmod 777 b/nccs
-
->>>>>>> fac988ba
 RUN  chmod 777 d/nccs
 
 RUN  go build -o main main.go
